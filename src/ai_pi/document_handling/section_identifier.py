--- conflicted
+++ resolved
@@ -226,11 +226,7 @@
     logger = logging.getLogger(__name__)
     
     # Use specific file path
-<<<<<<< HEAD
-    paper_path = Path("/home/christian/projects/agents/ai_pi/processed_documents/ScolioticFEPaper_v7_20250107_010732/ScolioticFEPaper_v7/ScolioticFEPaper_v7.md")  
-=======
-    paper_path = Path("/home/christian/projects/agents/ai_pi/processed_documents/ScolioticFEPaper_v7_20250106_023407/ScolioticFEPaper_v7/ScolioticFEPaper_v7.md")  
->>>>>>> f58106d7
+    paper_path = Path("/home/christian/projects/agents/ai_pi/processed_documents/ScolioticFEPaper_v7_20250107_010732/ScolioticFEPaper_v7/ScolioticFEPaper_v7.md")
     with open(paper_path, 'r', encoding='utf-8') as f:
         paper_text = f.read()
         
@@ -238,33 +234,18 @@
     # openrouter_model = 'openrouter/google/learnlm-1.5-pro-experimental:free'
     # openrouter_model = 'openrouter/anthropic/claude-3.5-haiku'
     # openrouter_model = 'openrouter/deepseek/deepseek-chat'
-    # openrouter_model = 'openrouter/openai/gpt-4o'
-    
-    # # Initialize and run
-    # lm = dspy.LM(
-    #     openrouter_model,
-    #     api_base="https://openrouter.ai/api/v1",
-    #     api_key=os.getenv("OPENROUTER_API_KEY"),
-    #     temperature=0.01,
-    # )
-    
-    ollama_model = "ollama_chat/llama3.2-vision:latest"
+    openrouter_model = 'openrouter/openai/gpt-4o'
+    
+    # Initialize and run
     lm = dspy.LM(
-<<<<<<< HEAD
         openrouter_model,
         api_base="https://openrouter.ai/api/v1",
         api_key=os.getenv("OPENROUTER_API_KEY"),
-        temperature=0.9,
+        temperature=0.01,
     )
+
     identifier = SingleContextSectionIdentifier(lm=lm)
-=======
-        model=ollama_model,
-        api_base="http://localhost:11434",
-        temperature=0.9,
-    )
-    
-    identifier = SingleContextSectionIdentifier(engine=lm)
->>>>>>> f58106d7
+
     sections = identifier.process_document(text=paper_text)
         
     # Print results with proper encoding
